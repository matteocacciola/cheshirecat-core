--- conflicted
+++ resolved
@@ -1,8 +1,2 @@
-<<<<<<< HEAD
-def test_execute_form_agent(stray):
-=======
-
-
 def test_execute_form_agent(main_agent, stray):
->>>>>>> 484c3a78
     assert True  # TODO: this is going to be a mess