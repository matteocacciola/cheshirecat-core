--- conflicted
+++ resolved
@@ -1,9 +1,4 @@
-<<<<<<< HEAD
-def test_execute_procedures_agent(stray):
-=======
-
 def test_execute_procedures_agent(main_agent, stray):
->>>>>>> 484c3a78
     assert True  # TODO: this is going to be a mess
 
 # TODO: test tool prompt