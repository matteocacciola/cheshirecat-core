
# utility function to communicate with the cat via websocket
def send_websocket_message(msg, client):

    with client.websocket_connect("/ws") as websocket:
        
        # sed ws message
        websocket.send_json(msg)

        # get reply
<<<<<<< HEAD
        reply = websocket.receive_json()
    
    return reply

# utility to send n messages via chat
def send_n_websocket_messages(num_messages, client):

    responses = []
    for m in range(num_messages):
        message = {
            "text": f"Red Queen {m}"
        }
        res = send_websocket_message(message, client)
        responses.append(res)

    return responses
            
        
=======
        return websocket.receive_json()


def key_in_json(key, json):
    return key in json.keys()
>>>>>>> aa8a9368
<|MERGE_RESOLUTION|>--- conflicted
+++ resolved
@@ -1,3 +1,4 @@
+
 
 # utility function to communicate with the cat via websocket
 def send_websocket_message(msg, client):
@@ -8,10 +9,10 @@
         websocket.send_json(msg)
 
         # get reply
-<<<<<<< HEAD
         reply = websocket.receive_json()
     
     return reply
+
 
 # utility to send n messages via chat
 def send_n_websocket_messages(num_messages, client):
@@ -26,11 +27,6 @@
 
     return responses
             
-        
-=======
-        return websocket.receive_json()
-
 
 def key_in_json(key, json):
     return key in json.keys()
->>>>>>> aa8a9368
