--- conflicted
+++ resolved
@@ -11,19 +11,14 @@
 from pydantic import BaseModel, ValidationError
 from packaging.requirements import Requirement
 
-<<<<<<< HEAD
 from cat.db.cruds import plugins as crud_plugins
 from cat.db.database import DEFAULT_SYSTEM_KEY
 from cat.experimental.form.cat_form import CatForm
+from cat.mad_hatter.decorators.endpoint import CustomEndpoint
 from cat.mad_hatter.decorators.hook import CatHook
 from cat.mad_hatter.decorators.plugin_decorator import CatPluginDecorator
 from cat.mad_hatter.decorators.tool import CatTool
 from cat.utils import to_camel_case, inspect_calling_agent
-=======
-from cat.mad_hatter.decorators import CatTool, CatHook, CatPluginDecorator, CustomEndpoint
-from cat.experimental.form import CatForm
-from cat.utils import to_camel_case
->>>>>>> 484c3a78
 from cat.log import log
 
 
@@ -84,14 +79,10 @@
         except Exception as e:
             raise e
 
-<<<<<<< HEAD
         self.activate_settings(agent_id, False)
 
     def activate_settings(self, agent_id: str, incremental: bool = True):
         # load hooks and tools
-=======
-        # Load of hook, tools, forms and endpoints
->>>>>>> 484c3a78
         self._load_decorated_functions()
 
         # by default, plugin settings are saved inside the Redis database
@@ -124,12 +115,8 @@
         self._hooks = []
         self._tools = []
         self._forms = []
-<<<<<<< HEAD
+        self._deactivate_endpoints()
         self._plugin_overrides = {}
-=======
-        self._deactivate_endpoints()
-        self._plugin_overrides = []
->>>>>>> 484c3a78
         self._active = False
 
         # remove the settings
@@ -339,16 +326,10 @@
             try:
                 plugin_module = importlib.import_module(py_filename)
 
-<<<<<<< HEAD
                 hooks += getmembers(plugin_module, self.is_cat_hook)
                 tools += getmembers(plugin_module, self.is_cat_tool)
                 forms += getmembers(plugin_module, self.is_cat_form)
-=======
-                hooks += getmembers(plugin_module, self._is_cat_hook)
-                tools += getmembers(plugin_module, self._is_cat_tool)
-                forms += getmembers(plugin_module, self._is_cat_form)
                 endpoints += getmembers(plugin_module, self._is_custom_endpoint)
->>>>>>> 484c3a78
                 plugin_overrides += getmembers(
                     plugin_module, self._is_cat_plugin_override
                 )
@@ -363,31 +344,15 @@
         self._hooks = list(map(self._clean_hook, hooks))
         self._tools = list(map(self._clean_tool, tools))
         self._forms = list(map(self._clean_form, forms))
-<<<<<<< HEAD
+        self._endpoints = list(map(self._clean_endpoint, endpoints))
         self._plugin_overrides = {override.name: override for _, override in plugin_overrides}
-=======
-        self._endpoints = list(map(self._clean_endpoint, endpoints))
-        self._plugin_overrides = list(
-            map(self._clean_plugin_override, plugin_overrides)
-        )
->>>>>>> 484c3a78
 
     def plugin_specific_error_message(self):
         name = self.manifest.get("name")
         url = self.manifest.get("plugin_url")
         return f"To resolve any problem related to {name} plugin, contact the creator using github issue at the link {url}"
 
-<<<<<<< HEAD
     def _clean_hook(self, hook: Tuple[str, CatHook]):
-=======
-    def _deactivate_endpoints(self):
-
-        for endpoint in self._endpoints:
-            endpoint.deactivate()
-        self._endpoints = []
-
-    def _clean_hook(self, hook: CatHook):
->>>>>>> 484c3a78
         # getmembers returns a tuple
         h = hook[1]
         h.plugin_id = self._id
@@ -404,13 +369,18 @@
         f = form[1]
         f.plugin_id = self._id
         return f
-    
+
     def _clean_endpoint(self, endpoint: CustomEndpoint):
         # getmembers returns a tuple
         f = endpoint[1]
         f.plugin_id = self._id
         return f
 
+    def _deactivate_endpoints(self):
+        for endpoint in self._endpoints:
+            endpoint.deactivate()
+        self._endpoints = []
+
     # a plugin hook function has to be decorated with @hook
     # (which returns an instance of CatHook)
     @staticmethod
@@ -444,7 +414,7 @@
     @staticmethod
     def _is_custom_endpoint(obj):
         return isinstance(obj, CustomEndpoint)
-    
+
     @property
     def path(self):
         return self._path
@@ -474,10 +444,9 @@
         return self._forms
 
     @property
-<<<<<<< HEAD
-    def plugin_overrides(self):
-        return self._plugin_overrides
-=======
     def endpoints(self):
         return self._endpoints
->>>>>>> 484c3a78
+
+    @property
+    def plugin_overrides(self):
+        return self._plugin_overrides