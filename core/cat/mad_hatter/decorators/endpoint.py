from enum import Enum
from typing import Callable, List, Any
from fastapi import APIRouter

from cat.log import log


# class to represent a @endpoint
class CustomEndpoint:
    def __init__(
        self,
        prefix: str,
        path: str,
        function: Callable,
        methods: set[str] | List[str] | None = None,
        tags: List[str | Enum] | None = None,
        plugin_id: str | None = None,
        **kwargs,
    ):
        self.api_route = None
        self.prefix = prefix
        self.path = path
        self.function = function
        self.tags = tags
        self.methods = methods
        self.kwargs = kwargs
        self.name = self.prefix + self.path
        self.plugin_id = plugin_id

        # fastAPI instance, will be set by the activate method
        self.cheshire_cat_api = None

    def __repr__(self) -> str:
        return f"CustomEndpoint(path={self.name} methods={self.methods})"

    def activate(self, cheshire_cat_api):
<<<<<<< HEAD
        log.info(f"Activating custom endpoint {self.methods} {self.name}")
=======

>>>>>>> 98a3535b

        self.cheshire_cat_api = cheshire_cat_api

        # Set the fastapi api_route into the Custom Endpoint
<<<<<<< HEAD
        if any(api_route.path == self.name and api_route.methods == self.methods for api_route in self.cheshire_cat_api.routes):
            log.info(f"There is already an active {self.methods} endpoint with path {self.name}")
            return
=======
        for api_route in self.cheshire_cat_api.routes:
            if api_route.path == self.name and api_route.methods == self.methods:
                log.warning(f"There is already an active {self.methods} endpoint with path {self.name}")
                return
>>>>>>> 98a3535b

        log.info(f"Activating custom endpoint {self.methods} {self.name}")
        
        plugins_router = APIRouter()
        plugins_router.add_api_route(
            path=self.path,
            endpoint=self.function,
            methods=self.methods,
            tags=self.tags,
            **self.kwargs,
        )

        try:
            self.cheshire_cat_api.include_router(plugins_router, prefix=self.prefix)
        except Exception:
            log.error(f"Error activating custom endpoint {self.methods} {self.name}")
            return

        self.cheshire_cat_api.openapi_schema = None  # Flush the cache of openapi schema

        # Set the fastapi api_route into the Custom Endpoint
        for api_route in self.cheshire_cat_api.routes:
            if api_route.path == self.name and api_route.methods == self.methods:
                self.api_route = api_route
                break
        
        assert self.api_route.path == self.name

    def deactivate(self):
        log.info(f"Deactivating custom endpoint {self.methods} {self.name}")

        # Seems there is no official way to remove a route:
        # https://github.com/fastapi/fastapi/discussions/8088
        # https://github.com/fastapi/fastapi/discussions/9855
        if not self.cheshire_cat_api:
            return

        to_remove = None
        for api_route in self.cheshire_cat_api.routes:
            if api_route.path == self.name and api_route.methods == self.methods:
                to_remove = api_route
                break

        if to_remove:
            self.cheshire_cat_api.routes.remove(to_remove)
            self.cheshire_cat_api.openapi_schema = None  # Flush the cached openapi schema


class Endpoint:
    default_prefix = "/custom"
    default_tags = ["Custom Endpoints"]

    # @endpoint decorator. Any function in a plugin decorated by @endpoint.endpoint will be exposed as FastAPI operation
    def endpoint(
        self,
        path: str,
        methods: set[str] | List[str] | None = None,
        prefix: str | None = default_prefix,
        tags: List[str | Enum] | None = None,
        **kwargs,
    ) -> Callable:
        """
        Define a custom API endpoint, parameters are the same as FastAPI path operation.
        Examples:
            .. code-block:: python
                from cat.mad_hatter.decorators import endpoint

                @endpoint.endpoint(path="/hello", methods=["GET"])
                def my_endpoint():
                    return {"Hello":"Alice"}
        """

        tags = tags or self.default_tags

        def _make_endpoint(endpoint_function: Callable):
            custom_endpoint = CustomEndpoint(
                prefix=prefix,
                path=path,
                function=endpoint_function,
                methods=set(methods),
                tags=tags,
                **kwargs,
            )

            return custom_endpoint

        return _make_endpoint

    # Any function in a plugin decorated by @endpoint.get will be exposed as FastAPI GET operation
    def get(
        self,
        path: str,
        prefix: str | None = default_prefix,
        response_model: Any = None,
        tags: List[str | Enum] | None = None,
        **kwargs,
    ) -> Callable:
        """
        Define a custom API endpoint for GET operation, parameters are the same as FastAPI path operation.
        Examples:
            .. code-block:: python
                from cat.mad_hatter.decorators import endpoint

                @endpoint.get(path="/hello")
                def my_get_endpoint():
                    return {"Hello":"Alice"}
        """

        tags = tags or self.default_tags

        return self.endpoint(
            path=path,
            methods={"GET"},
            prefix=prefix,
            response_model=response_model,
            tags=tags,
            **kwargs,
        )

    # Any function in a plugin decorated by @endpoint.post will be exposed as FastAPI POST operation
    def post(
        self,
        path: str,
        prefix: str | None = default_prefix,
        response_model: Any = None,
        tags: List[str | Enum] | None = None,
        **kwargs,
    ) -> Callable:
        """
        Define a custom API endpoint for POST operation, parameters are the same as FastAPI path operation.
        Examples:
            .. code-block:: python

                from cat.mad_hatter.decorators import endpoint
                from pydantic import BaseModel

                class Item(BaseModel):
                    name: str
                    description: str

                @endpoint.post(path="/hello")
                def my_post_endpoint(item: Item):
                    return {"Hello": item.name, "Description": item.description}
        """

        tags = tags or self.default_tags

        return self.endpoint(
            path=path,
            methods={"POST"},
            prefix=prefix,
            response_model=response_model,
            tags=tags,
            **kwargs,
        )

    # Any function in a plugin decorated by @endpoint.put will be exposed as FastAPI PUT operation
    def put(
        self,
        path: str,
        prefix: str | None = default_prefix,
        response_model: Any = None,
        tags: List[str | Enum] | None = None,
        **kwargs,
    ) -> Callable:
        """
        Define a custom API endpoint for PUT operation, parameters are the same as FastAPI path operation.
        Examples:
            .. code-block:: python

                from cat.mad_hatter.decorators import endpoint
                from pydantic import BaseModel

                class Item(BaseModel):
                    name: str
                    description: str

                @endpoint.put(path="/hello")
                def my_put_endpoint(item: Item):
                    return {"Hello": item.name, "Description": item.description}
        """

        tags = tags or self.default_tags

        return self.endpoint(
            path=path,
            methods={"PUT"},
            prefix=prefix,
            response_model=response_model,
            tags=tags,
            **kwargs,
        )

    # Any function in a plugin decorated by @endpoint.delete will be exposed as FastAPI DELETE operation
    def delete(
        self,
        path: str,
        prefix: str | None = default_prefix,
        response_model: Any = None,
        tags: List[str | Enum] | None = None,
        **kwargs,
    ) -> Callable:
        """
        Define a custom API endpoint for DELETE operation, parameters are the same as FastAPI path operation.
        Examples:
            .. code-block:: python

                from cat.mad_hatter.decorators import endpoint
                from pydantic import BaseModel

                class Item(BaseModel):
                    name: str
                    description: str

                @endpoint.delete(path="/hello")
                def my_delete_endpoint(item: Item):
                    return {"Hello": item.name, "Description": item.description}
        """

        tags = tags or self.default_tags

        return self.endpoint(
            path=path,
            methods={"DELETE"},
            prefix=prefix,
            response_model=response_model,
            tags=tags,
            **kwargs,
        )


endpoint = None

if not endpoint:
    endpoint = Endpoint()<|MERGE_RESOLUTION|>--- conflicted
+++ resolved
@@ -34,28 +34,15 @@
         return f"CustomEndpoint(path={self.name} methods={self.methods})"
 
     def activate(self, cheshire_cat_api):
-<<<<<<< HEAD
         log.info(f"Activating custom endpoint {self.methods} {self.name}")
-=======
-
->>>>>>> 98a3535b
 
         self.cheshire_cat_api = cheshire_cat_api
 
         # Set the fastapi api_route into the Custom Endpoint
-<<<<<<< HEAD
         if any(api_route.path == self.name and api_route.methods == self.methods for api_route in self.cheshire_cat_api.routes):
             log.info(f"There is already an active {self.methods} endpoint with path {self.name}")
             return
-=======
-        for api_route in self.cheshire_cat_api.routes:
-            if api_route.path == self.name and api_route.methods == self.methods:
-                log.warning(f"There is already an active {self.methods} endpoint with path {self.name}")
-                return
->>>>>>> 98a3535b
-
-        log.info(f"Activating custom endpoint {self.methods} {self.name}")
-        
+
         plugins_router = APIRouter()
         plugins_router.add_api_route(
             path=self.path,
@@ -67,8 +54,8 @@
 
         try:
             self.cheshire_cat_api.include_router(plugins_router, prefix=self.prefix)
-        except Exception:
-            log.error(f"Error activating custom endpoint {self.methods} {self.name}")
+        except Exception as e:
+            log.error(f"Error activating custom endpoint {self.methods} {self.name}: {e}")
             return
 
         self.cheshire_cat_api.openapi_schema = None  # Flush the cache of openapi schema
