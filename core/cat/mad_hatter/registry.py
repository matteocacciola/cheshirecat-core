import httpx
import random
import aiofiles

from cat.log import log


def get_registry_url():
    return "https://registry.cheshirecat.ai"


async def registry_search_plugins(
    query: str = None,
    # author: str = None,
    # tag: str = None,
):
    registry_url = get_registry_url()

    try:
        if query:
            # search plugins
            url = f"{registry_url}/search"
            payload = {"query": query}

            async with httpx.AsyncClient() as client:
                response = await client.post(url, json=payload)

            # check the connection's status
            if response.status_code == 200:
                return response.json()
<<<<<<< HEAD
=======
            else:
                log.error(
                    f"Error with registry response {response.status_code}: {response.text}"
                )
                return []
        else:
            # list plugins as sorted by registry (no search)
            url = f"{registry_url}/plugins"
            params = {
                "page": 1,
                "page_size": 1000,
            }

            async with httpx.AsyncClient() as client:
                response = await client.get(url, params=params)
>>>>>>> 484c3a78

            log.error(
                f"Error with registry response {response.status_code}: {response.text}"
            )
            return []

        # list plugins as sorted by registry (no search)
        url = f"{registry_url}/plugins"
        params = {
            "page": 1,
            "page_size": 1000,
        }

        async with httpx.AsyncClient() as client:
            response = await client.get(url, params=params)

        # check the connection's status
        if response.status_code == 200:
            # TODO: registry should sort plugins by score, until then we sort here at random
            registry_plugins = response.json()["plugins"]
            random.shuffle(registry_plugins)
            return registry_plugins

        log.error(
            f"Error with registry response {response.status_code}: {response.text}"
        )
        return []
    except Exception as e:
        log.error(e)
        return []


async def registry_download_plugin(url: str):
    log.info(f"Downloading {url}")

    registry_url = get_registry_url()
    payload = {"url": url}
<<<<<<< HEAD

    async with httpx.AsyncClient() as client:
        response = await client.post(f"{registry_url}/download", json=payload)
        response.raise_for_status()

        plugin_zip_path = f"/tmp/{url.split('/')[-1]}.zip"

        async with aiofiles.open(plugin_zip_path, "wb") as f:
            await f.write(response.content)  # Write the content asynchronously
=======
>>>>>>> 484c3a78

    async with httpx.AsyncClient() as client:
        response = await client.post(f"{registry_url}/download", json=payload)
        response.raise_for_status()

        plugin_zip_path = f"/tmp/{url.split('/')[-1]}.zip"

        async with aiofiles.open(plugin_zip_path, "wb") as f:
            await f.write(response.content)  # Write the content asynchronously

    log.info(f"Saved plugin as {plugin_zip_path}")
    return plugin_zip_path<|MERGE_RESOLUTION|>--- conflicted
+++ resolved
@@ -28,24 +28,6 @@
             # check the connection's status
             if response.status_code == 200:
                 return response.json()
-<<<<<<< HEAD
-=======
-            else:
-                log.error(
-                    f"Error with registry response {response.status_code}: {response.text}"
-                )
-                return []
-        else:
-            # list plugins as sorted by registry (no search)
-            url = f"{registry_url}/plugins"
-            params = {
-                "page": 1,
-                "page_size": 1000,
-            }
-
-            async with httpx.AsyncClient() as client:
-                response = await client.get(url, params=params)
->>>>>>> 484c3a78
 
             log.error(
                 f"Error with registry response {response.status_code}: {response.text}"
@@ -83,18 +65,6 @@
 
     registry_url = get_registry_url()
     payload = {"url": url}
-<<<<<<< HEAD
-
-    async with httpx.AsyncClient() as client:
-        response = await client.post(f"{registry_url}/download", json=payload)
-        response.raise_for_status()
-
-        plugin_zip_path = f"/tmp/{url.split('/')[-1]}.zip"
-
-        async with aiofiles.open(plugin_zip_path, "wb") as f:
-            await f.write(response.content)  # Write the content asynchronously
-=======
->>>>>>> 484c3a78
 
     async with httpx.AsyncClient() as client:
         response = await client.post(f"{registry_url}/download", json=payload)
