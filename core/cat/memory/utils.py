import json
<<<<<<< HEAD
from typing import Dict, TypeAlias

from pydantic import BaseModel
from qdrant_client.http.models import Record, ScoredPoint, VectorStruct
from langchain_core.documents.base import Document, Blob
=======
from typing import List
from langchain_core.documents import Document
from pydantic import BaseModel, Field
from qdrant_client.http.models import Record, ScoredPoint
>>>>>>> 4373d808

from cat.utils import Enum as BaseEnum, BaseModelDict


class ContentType(BaseEnum):
    TEXT = "text"
    IMAGE = "image"
    AUDIO = "audio"


class VectorMemoryCollectionTypes(BaseEnum):
    EPISODIC = "episodic"
    DECLARATIVE = "declarative"
    PROCEDURAL = "procedural"


class VectorEmbedderSize(BaseModel):
    text: int
    image: int | None = None
    audio: int | None = None


class VectorMemoryConfig(BaseModelDict):
    embedder_name: str
    embedder_size: VectorEmbedderSize


class MultimodalContent(BaseModel):
    """Represents multimodal content with optional text, image and audio data"""
    text: str | None = None
    image_url: str | None = None
    audio_url: str | None = None


class DocumentRecallItem(BaseModelDict):
    """
    Langchain `Document` or `Blob` retrieved from the episodic memory, with the similarity score, the vectors for each
    modality and the id of the memory.
    """

    document: Document | Blob
    score: float | None = None
    vector: VectorStruct
    id: str | None = None


DocumentRecall: TypeAlias = Dict[ContentType, DocumentRecallItem]


def to_document_recall(m: Record | ScoredPoint) -> DocumentRecall:
    """
    Convert a Qdrant point to a DocumentRecall object

    Args:
        m: The Qdrant point

    Returns:
        DocumentRecall: The converted DocumentRecall object
    """

    result = {}
    for k, v in m.vector.items():
        page_content = m.payload.get("page_content", "") if m.payload else ""
        if isinstance(page_content, dict):
            page_content = json.dumps(page_content[str(k)] if str(k) in page_content else page_content)

        metadata = m.payload.get("metadata", {}) if m.payload else {}
        if isinstance(metadata, str):
            try:
                metadata = json.loads(metadata)
            except json.JSONDecodeError:
                metadata = {}
        metadata = metadata[str(k)] if str(k) in metadata else metadata

        doc = Document(
            page_content=page_content,
            metadata=metadata,
        ) if k == ContentType.TEXT else Blob(
            data=page_content,
            metadata=metadata
        )
        item = DocumentRecallItem(
            document=doc,
            vector=v,
            id=m.id,
        )

        if isinstance(m, ScoredPoint):
            item.score = m.score
        result[ContentType(k)] = item

    return result<|MERGE_RESOLUTION|>--- conflicted
+++ resolved
@@ -1,16 +1,8 @@
 import json
-<<<<<<< HEAD
 from typing import Dict, TypeAlias
-
+from langchain_core.documents.base import Document, Blob
 from pydantic import BaseModel
 from qdrant_client.http.models import Record, ScoredPoint, VectorStruct
-from langchain_core.documents.base import Document, Blob
-=======
-from typing import List
-from langchain_core.documents import Document
-from pydantic import BaseModel, Field
-from qdrant_client.http.models import Record, ScoredPoint
->>>>>>> 4373d808
 
 from cat.utils import Enum as BaseEnum, BaseModelDict
 
