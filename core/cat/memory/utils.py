from typing import Dict, TypeAlias

from pydantic import BaseModel
from qdrant_client.http.models import Record, ScoredPoint, VectorStruct
from langchain_core.documents.base import Document, Blob

from cat.utils import Enum as BaseEnum, BaseModelDict


class ContentType(BaseEnum):
    TEXT = "text"
    IMAGE = "image"
    AUDIO = "audio"


class VectorMemoryCollectionTypes(BaseEnum):
    EPISODIC = "episodic"
    DECLARATIVE = "declarative"
    PROCEDURAL = "procedural"


class VectorEmbedderSize(BaseModel):
    text: int
    image: int | None = None
    audio: int | None = None


class VectorMemoryConfig(BaseModelDict):
    embedder_name: str
    embedder_size: VectorEmbedderSize


class MultimodalContent(BaseModel):
    """Represents multimodal content with optional text, image and audio data"""
    text: str | None = None
    image_url: str | None = None
    audio_url: str | None = None


class DocumentRecallItem(BaseModelDict):
    """
    Langchain `Document` or `Blob` retrieved from the episodic memory, with the similarity score, the vectors for each
    modality and the id of the memory.
    """

    document: Document | Blob
    score: float | None = None
    vector: VectorStruct
    id: str | None = None


DocumentRecall: TypeAlias = Dict[ContentType, DocumentRecallItem]


def to_document_recall(m: Record | ScoredPoint) -> DocumentRecall:
    """
    Convert a Qdrant point to a DocumentRecall object

    Args:
        m: The Qdrant point

    Returns:
        DocumentRecall: The converted DocumentRecall object
    """

<<<<<<< HEAD
    result = {}
    for k, v in m.vector.items():
        doc = Document(
            page_content=m.payload.get("page_content")[str(k)],
            metadata=m.payload.get("metadata", {})
        ) if k == ContentType.TEXT else Blob(
            data=m.payload.get("page_content")[str(k)],
            metadata=m.payload.get("metadata", {})
        )
        item = DocumentRecallItem(
            document=doc,
            vector=v,
            id=m.id,
        )
        if isinstance(m, ScoredPoint):
            item.score = m.score
        result[ContentType(k)] = item

    return result
=======
    page_content = m.payload.get("page_content", "") if m.payload else ""
    if isinstance(page_content, dict):
        page_content = json.dumps(page_content)

    metadata = m.payload.get("metadata", {}) if m.payload else {}
    if isinstance(metadata, str):
        try:
            metadata = json.loads(metadata)
        except json.JSONDecodeError:
            metadata = {}

    document = DocumentRecall(
        document=Document(
            page_content=page_content,
            metadata=metadata,
        ),
        vector=m.vector,
        id=m.id,
    )

    if isinstance(m, ScoredPoint):
        document.score = m.score

    return document
>>>>>>> eece5aa9
<|MERGE_RESOLUTION|>--- conflicted
+++ resolved
@@ -1,3 +1,4 @@
+import json
 from typing import Dict, TypeAlias
 
 from pydantic import BaseModel
@@ -63,49 +64,35 @@
         DocumentRecall: The converted DocumentRecall object
     """
 
-<<<<<<< HEAD
     result = {}
     for k, v in m.vector.items():
+        page_content = m.payload.get("page_content", "") if m.payload else ""
+        if isinstance(page_content, dict):
+            page_content = json.dumps(page_content[str(k)] if str(k) in page_content else page_content)
+
+        metadata = m.payload.get("metadata", {}) if m.payload else {}
+        if isinstance(metadata, str):
+            try:
+                metadata = json.loads(metadata)
+            except json.JSONDecodeError:
+                metadata = {}
+        metadata = metadata[str(k)] if str(k) in metadata else metadata
+
         doc = Document(
-            page_content=m.payload.get("page_content")[str(k)],
-            metadata=m.payload.get("metadata", {})
+            page_content=page_content,
+            metadata=metadata,
         ) if k == ContentType.TEXT else Blob(
-            data=m.payload.get("page_content")[str(k)],
-            metadata=m.payload.get("metadata", {})
+            data=page_content,
+            metadata=metadata
         )
         item = DocumentRecallItem(
             document=doc,
             vector=v,
             id=m.id,
         )
+
         if isinstance(m, ScoredPoint):
             item.score = m.score
         result[ContentType(k)] = item
 
-    return result
-=======
-    page_content = m.payload.get("page_content", "") if m.payload else ""
-    if isinstance(page_content, dict):
-        page_content = json.dumps(page_content)
-
-    metadata = m.payload.get("metadata", {}) if m.payload else {}
-    if isinstance(metadata, str):
-        try:
-            metadata = json.loads(metadata)
-        except json.JSONDecodeError:
-            metadata = {}
-
-    document = DocumentRecall(
-        document=Document(
-            page_content=page_content,
-            metadata=metadata,
-        ),
-        vector=m.vector,
-        id=m.id,
-    )
-
-    if isinstance(m, ScoredPoint):
-        document.score = m.score
-
-    return document
->>>>>>> eece5aa9
+    return result