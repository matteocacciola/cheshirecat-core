--- conflicted
+++ resolved
@@ -148,51 +148,6 @@
         except Exception as e:
             log.error(f"Error when creating a schema index: {e}")
 
-<<<<<<< HEAD
-    async def rebuild(self):
-        for collection_name in VectorMemoryCollectionTypes:
-            await self.__check_embedding_size(str(collection_name))
-
-    async def __check_embedding_size(self, collection_name: str):
-        collection_info = await self.__client.get_collection(collection_name=collection_name)
-        embedder_sizes = self.lizard.embedder_size
-
-        # Multiple vector configurations
-        vectors_config = collection_info.config.params.vectors
-        needs_update = False
-
-        text_lbl = str(ContentType.TEXT)
-        image_lbl = str(ContentType.IMAGE)
-        audio_lbl = str(ContentType.AUDIO)
-
-        if text_lbl in vectors_config and vectors_config[text_lbl].size != embedder_sizes.text:
-            needs_update = True
-        if embedder_sizes.image and (
-                image_lbl not in vectors_config or vectors_config[image_lbl].size != embedder_sizes.image
-        ):
-            needs_update = True
-        if embedder_sizes.audio and (
-                audio_lbl not in vectors_config or
-                vectors_config[audio_lbl].size != embedder_sizes.audio
-        ):
-            needs_update = True
-
-        if needs_update:
-            await self.__recreate_collection(collection_name)
-
-    async def __recreate_collection(self, collection_name: str):
-        """Recreate the collection with updated vector configurations"""
-        log.warning(f"Collection {collection_name} has different embedder sizes. Recreating...")
-
-        if get_env("CCAT_SAVE_MEMORY_SNAPSHOTS") == "true":
-            await self.__save_dump(collection_name)
-
-        await self.__client.delete_collection(collection_name=collection_name)
-        log.warning(f"Collection \"{collection_name}\" deleted")
-        await self.__create_collection(collection_name=collection_name)
-
-=======
->>>>>>> 3e4f8691
     # dump collection on disk before deleting
     async def __save_dump(self, collection_name: str, folder="dormouse/"):
         # only do snapshotting if using remote Qdrant
