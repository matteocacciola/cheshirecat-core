import os
from typing import Final
import aiofiles
import httpx
from qdrant_client.async_qdrant_remote import AsyncQdrantRemote
from qdrant_client.http.models import (
    Distance,
    VectorParams,
    ScalarQuantization,
    ScalarQuantizationConfig,
    ScalarType,
    CreateAliasOperation,
    CreateAlias,
    OptimizersConfigDiff,
    PayloadSchemaType,
)

from cat.db.vector_database import get_vector_db
from cat.env import get_env
from cat.log import log
from cat.memory.utils import ContentType, VectorMemoryCollectionTypes
from cat.utils import singleton


@singleton
class VectorMemoryBuilder:
    def __init__(self):
        # connects to Qdrant and creates self.__client attribute
        self.__client: Final = get_vector_db()

    async def build(self):
        for collection_name in VectorMemoryCollectionTypes:
            is_collection_existing = await self.__check_collection_existence(str(collection_name))
<<<<<<< HEAD
            has_same_size = self.__check_embedding_size(str(collection_name)) if is_collection_existing else False
=======
            has_same_size = False
            if is_collection_existing:
                has_same_size = await self.__check_embedding_size(str(collection_name))

>>>>>>> 7500c73d
            if is_collection_existing and has_same_size:
                continue

            # Memory snapshot saving can be turned off in the .env file with:
            # SAVE_MEMORY_SNAPSHOTS=false
            if get_env("CCAT_SAVE_MEMORY_SNAPSHOTS") == "true":
                # dump collection on disk before deleting
                await self.__save_dump(str(collection_name))

            await self.__client.delete_collection(collection_name=str(collection_name))
            log.warning(f"Collection \"{collection_name}\" deleted")
            await self.__create_collection(str(collection_name))

    async def __check_collection_existence(self, collection_name: str) -> bool:
        collections_response = await self.__client.get_collections()
        if any(c.name == collection_name for c in collections_response.collections):
            # collection exists. Do nothing
            log.info(f"Collection \"{collection_name}\" already present in vector store")
            return True

        return False

    async def __check_embedding_size(self, collection_name: str) -> bool:
        # Multiple vector configurations
        vectors_config = (await self.__client.get_collection(collection_name=collection_name)).config.params.vectors
        embedder_sizes = self.lizard.embedder_size

        text_lbl = str(ContentType.TEXT)
        image_lbl = str(ContentType.IMAGE)
        audio_lbl = str(ContentType.AUDIO)

        text_condition = text_lbl in vectors_config and vectors_config[text_lbl].size == embedder_sizes.text
        image_condition = (
            image_lbl in vectors_config and vectors_config[image_lbl].size == embedder_sizes.image
        ) if embedder_sizes.image else True
        audio_condition = (
            audio_lbl in vectors_config and vectors_config[audio_lbl].size == embedder_sizes.audio
        ) if embedder_sizes.audio else True

        same_size = text_condition and image_condition and audio_condition
        local_alias = self.lizard.embedder_name + "_" + collection_name
        db_alias = (await self.__client.get_collection_aliases(collection_name=collection_name)).aliases[0].alias_name

        if same_size and local_alias == db_alias:
            log.debug(f"Collection \"{collection_name}\" has the same embedder")
            return True

        log.warning(f"Collection \"{collection_name}\" has different embedder")
        return False

    # create collection
    async def __create_collection(self, collection_name: str):
        """
        Create a new collection in the vector database.

        Args:
            collection_name: Name of the collection to create
        """

        log.warning(f"Creating collection \"{collection_name}\" ...")

        embedder_sizes = self.lizard.embedder_size

        # Create vector config for each modality
        vectors_config = {
            str(ContentType.TEXT): VectorParams(size=embedder_sizes.text, distance=Distance.COSINE)
        }

        if embedder_sizes.image:
            vectors_config[str(ContentType.IMAGE)] = VectorParams(
                size=embedder_sizes.image, distance=Distance.COSINE
            )

        if embedder_sizes.audio:
            vectors_config[str(ContentType.AUDIO)] = VectorParams(
                size=embedder_sizes.audio, distance=Distance.COSINE
            )

        await self.__client.create_collection(
            collection_name=collection_name,
            vectors_config=vectors_config,
            optimizers_config=OptimizersConfigDiff(memmap_threshold=20000, indexing_threshold=20000),
            quantization_config=ScalarQuantization(
                scalar=ScalarQuantizationConfig(
                    type=ScalarType.INT8, quantile=0.95, always_ram=True
                )
            ),
            # shard_number=3,
        )

        await self.__client.update_collection_aliases(
            change_aliases_operations=[
                CreateAliasOperation(
                    create_alias=CreateAlias(
                        collection_name=collection_name,
                        alias_name=self.lizard.embedder_name + "_" + collection_name,
                    )
                )
            ]
        )

        # if the client is remote, create an index on the tenant_id field
        if self.__is_db_remote():
            await self.__create_payload_index("tenant_id", PayloadSchemaType.KEYWORD, collection_name)

    def __is_db_remote(self):
        return isinstance(self.__client._client, AsyncQdrantRemote)

    async def __create_payload_index(self, field_name: str, field_type: PayloadSchemaType, collection_name: str):
        """
        Create a new index on a field of the payload for an existing collection.

        Args:
            field_name: Name of the field on which to create the index
            field_type: Type of the index (es. PayloadSchemaType.KEYWORD)
            collection_name: Name of the collection on which to create the index
        """

        try:
            await self.__client.create_payload_index(
                collection_name=collection_name,
                field_name=field_name,
                field_schema=field_type
            )
        except Exception as e:
            log.error(f"Error when creating a schema index: {e}")

    # dump collection on disk before deleting
    async def __save_dump(self, collection_name: str, folder="dormouse/"):
        # only do snapshotting if using remote Qdrant
        if not self.__is_db_remote():
            return

        host = self.__client._client._host
        port = self.__client._client._port

        if os.path.isdir(folder):
            log.debug("Directory dormouse exists")
        else:
            log.info("Directory dormouse does NOT exists, creating it.")
            os.mkdir(folder)

        snapshot_info = await self.__client.create_snapshot(collection_name=collection_name)
        snapshot_url_in = (
            "http://"
            + str(host)
            + ":"
            + str(port)
            + "/collections/"
            + collection_name
            + "/snapshots/"
            + snapshot_info.name
        )
        snapshot_url_out = os.path.join(folder, snapshot_info.name)
        # rename snapshots for an easier restore in the future
        alias = (await self.__client.get_collection_aliases(collection_name=collection_name)).aliases[0].alias_name

        async with httpx.AsyncClient() as client:
            response = await client.get(snapshot_url_in)
            async with aiofiles.open(snapshot_url_out, "wb") as f:
                await f.write(response.content)  # Write the content asynchronously

        new_name = os.path.join(folder, alias.replace("/", "-") + ".snapshot")
        os.rename(snapshot_url_out, new_name)

        for s in (await self.__client.list_snapshots(collection_name=collection_name)):
            await self.__client.delete_snapshot(collection_name=collection_name, snapshot_name=s.name)
        log.warning(f"Dump \"{new_name}\" completed")

    @property
    def lizard(self) -> "BillTheLizard":
        from cat.looking_glass.bill_the_lizard import BillTheLizard
        return BillTheLizard()<|MERGE_RESOLUTION|>--- conflicted
+++ resolved
@@ -31,14 +31,10 @@
     async def build(self):
         for collection_name in VectorMemoryCollectionTypes:
             is_collection_existing = await self.__check_collection_existence(str(collection_name))
-<<<<<<< HEAD
-            has_same_size = self.__check_embedding_size(str(collection_name)) if is_collection_existing else False
-=======
             has_same_size = False
             if is_collection_existing:
                 has_same_size = await self.__check_embedding_size(str(collection_name))
 
->>>>>>> 7500c73d
             if is_collection_existing and has_same_size:
                 continue
 
