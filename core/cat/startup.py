from contextlib import asynccontextmanager
from scalar_fastapi import get_scalar_api_reference
from fastapi import FastAPI
from fastapi.routing import APIRoute
from fastapi.responses import JSONResponse
from fastapi.exceptions import RequestValidationError
from fastapi.middleware.cors import CORSMiddleware

from cat.db.database import get_db
from cat.db.vector_database import get_vector_db
from cat.env import get_env
from cat.exceptions import (
    LoadMemoryException,
    CustomValidationException,
    CustomNotFoundException,
    CustomForbiddenException
)
from cat.log import log
from cat.routes import (
    admins_router as admins,
    auth,
    auth_handler,
    base,
    embedder,
    file_manager,
    llm,
    memory_router as memory,
    plugins,
    rabbit_hole,
    settings,
    static,
    users,
    websocket,
)
from cat.routes.openapi import get_openapi_configuration_function
from cat.routes.routes_utils import startup_app, shutdown_app


@asynccontextmanager
async def lifespan(app: FastAPI):
    #       ^._.^
    #
    # loads Manager and plugins
    # Every endpoint can access the manager instance via request.app.state.lizard
    # - Not using middleware because I can't make it work with both http and websocket;
    # - Not using "Depends" because it only supports callables (not instances)
    # - Starlette allows this: https://www.starlette.io/applications/#storing-state-on-the-app-instance

    await startup_app(app)

    # startup message with admin, public and swagger addresses
    log.welcome()

    yield

    shutdown_app(app)

    get_db().close()
    await get_vector_db().close()


def custom_generate_unique_id(route: APIRoute):
    return f"{route.name}"


# REST API
cheshire_cat_api = FastAPI(
    lifespan=lifespan,
    generate_unique_id_function=custom_generate_unique_id,
    docs_url=None,
    redoc_url=None,
    title="Cheshire-Cat API",
    license_info={"name": "GPL-3", "url": "https://www.gnu.org/licenses/gpl-3.0.en.html"},
)

# Configures the CORS middleware for the FastAPI app
cors_enabled = get_env("CCAT_CORS_ENABLED")
if cors_enabled == "true":
    cors_allowed_origins_str = get_env("CCAT_CORS_ALLOWED_ORIGINS")
    origins = cors_allowed_origins_str.split(",") if cors_allowed_origins_str else ["*"]
    cheshire_cat_api.add_middleware(
        CORSMiddleware,
        allow_origins=origins,
        allow_credentials=True,
        allow_methods=["*"],
        allow_headers=["*"],
    )

# Add routers to the middleware stack.
cheshire_cat_api.include_router(base.router)
cheshire_cat_api.include_router(admins.router, prefix="/admins")
cheshire_cat_api.include_router(auth_handler.router, tags=["AuthHandler"], prefix="/auth_handler")
cheshire_cat_api.include_router(embedder.router, tags=["Embedder"], prefix="/embedder")
cheshire_cat_api.include_router(file_manager.router, tags=["File Manager"], prefix="/file_manager")
cheshire_cat_api.include_router(llm.router, tags=["Large Language Model"], prefix="/llm")
cheshire_cat_api.include_router(memory.router, prefix="/memory")
cheshire_cat_api.include_router(plugins.router, tags=["Plugins"], prefix="/plugins")
cheshire_cat_api.include_router(rabbit_hole.router, tags=["Rabbit Hole"], prefix="/rabbithole")
cheshire_cat_api.include_router(settings.router, tags=["Settings"], prefix="/settings")
cheshire_cat_api.include_router(auth.router, tags=["User Auth"], prefix="/auth")
cheshire_cat_api.include_router(users.router, tags=["Users"], prefix="/users")
cheshire_cat_api.include_router(websocket.router, tags=["Websocket"])

# mount static files
# this cannot be done via fastapi.APIRouter:
# https://github.com/tiangolo/fastapi/discussions/9070

# static files (for plugins and other purposes)
static.mount(cheshire_cat_api)


@cheshire_cat_api.exception_handler(Exception)
async def generic_exception_handler(request, exc):
    log.error(f"An unexpected error occurred: {exc}")
    return JSONResponse(status_code=500, content={"detail": {"error": str(exc)}})


@cheshire_cat_api.exception_handler(ValueError)
async def value_error_exception_handler(request, exc):
    log.error(f"An unexpected value error occurred: {exc}")
    return JSONResponse(status_code=500, content={"detail": {"error": str(exc)}})


@cheshire_cat_api.exception_handler(RequestValidationError)
async def validation_exception_handler(request, exc):
    return JSONResponse(status_code=400, content={"detail": {"error": exc.errors()}})


@cheshire_cat_api.exception_handler(LoadMemoryException)
async def load_memory_exception_handler(request, exc):
    log.error(exc)
    return JSONResponse(status_code=500, content={"detail": {"error": str(exc)}})


@cheshire_cat_api.exception_handler(CustomValidationException)
async def custom_validation_exception_handler(request, exc):
    log.error(exc)
    return JSONResponse(status_code=400, content={"detail": {"error": str(exc)}})


@cheshire_cat_api.exception_handler(CustomNotFoundException)
async def custom_not_found_exception_handler(request, exc):
    log.error(exc)
    return JSONResponse(status_code=404, content={"detail": {"error": str(exc)}})


@cheshire_cat_api.exception_handler(CustomForbiddenException)
async def custom_forbidden_exception_handler(request, exc):
    log.error(exc)
    return JSONResponse(status_code=403, content={"detail": {"error": str(exc)}})


# openapi customization
cheshire_cat_api.openapi = get_openapi_configuration_function(cheshire_cat_api)

<<<<<<< HEAD
@cheshire_cat_api.get("/docs", include_in_schema=False)
async def scalar_docs():
    return get_scalar_api_reference(
        openapi_url=cheshire_cat_api.openapi_url,
        title=cheshire_cat_api.title,
        scalar_favicon_url="https://cheshirecat.ai/wp-content/uploads/2023/10/Logo-Cheshire-Cat.svg",
    )
=======
if get_env("CCAT_DEBUG") == "true":
    @cheshire_cat_api.get("/docs", include_in_schema=False)
    async def scalar_docs():
        return get_scalar_api_reference(
            openapi_url=cheshire_cat_api.openapi_url,
            title=cheshire_cat_api.title,
            scalar_favicon_url="https://cheshirecat.ai/wp-content/uploads/2023/10/Logo-Cheshire-Cat.svg",
        )
>>>>>>> 8d8b40bd
<|MERGE_RESOLUTION|>--- conflicted
+++ resolved
@@ -153,15 +153,6 @@
 # openapi customization
 cheshire_cat_api.openapi = get_openapi_configuration_function(cheshire_cat_api)
 
-<<<<<<< HEAD
-@cheshire_cat_api.get("/docs", include_in_schema=False)
-async def scalar_docs():
-    return get_scalar_api_reference(
-        openapi_url=cheshire_cat_api.openapi_url,
-        title=cheshire_cat_api.title,
-        scalar_favicon_url="https://cheshirecat.ai/wp-content/uploads/2023/10/Logo-Cheshire-Cat.svg",
-    )
-=======
 if get_env("CCAT_DEBUG") == "true":
     @cheshire_cat_api.get("/docs", include_in_schema=False)
     async def scalar_docs():
@@ -169,5 +160,4 @@
             openapi_url=cheshire_cat_api.openapi_url,
             title=cheshire_cat_api.title,
             scalar_favicon_url="https://cheshirecat.ai/wp-content/uploads/2023/10/Logo-Cheshire-Cat.svg",
-        )
->>>>>>> 8d8b40bd
+        )