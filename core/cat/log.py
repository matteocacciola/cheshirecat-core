--- conflicted
+++ resolved
@@ -3,11 +3,8 @@
 import logging
 import sys
 import json
-<<<<<<< HEAD
+import traceback
 import time
-=======
-import traceback
->>>>>>> 98a3535b
 from pprint import pformat
 from loguru import logger
 
@@ -40,11 +37,7 @@
         - `ERROR`
         - `CRITICAL`
 
-<<<<<<< HEAD
-    Default to `INFO`.
-=======
     Default to `CCAT_LOG_LEVEL` env variable (`INFO`).
->>>>>>> 98a3535b
     """
 
     def __init__(self):
@@ -69,96 +62,13 @@
     def default_log(self):
         """Set the same debug level to all the project dependencies."""
 
+        time = "<green>[{time:YYYY-MM-DD HH:mm:ss.SSS}]</green>"
         level = "<level>{level}:</level>"
-        # time = "<green>[{time:YYYY-MM-DD HH:mm:ss.SSS}]</green>"
         # origin = "<level>{extra[original_name]}.{extra[original_class]}.{extra[original_caller]}::{extra[original_line]}</level>"
         message = "<level>{message}</level>"
-        log_format = f"{level}\t{message}"
+        log_format = f"{time} {level}\t{message}"
 
         logger.remove()
-<<<<<<< HEAD
-        if self.LOG_LEVEL == "DEBUG":
-            return logger.add(
-                sys.stdout,
-                colorize=True,
-                format=log_format,
-                backtrace=True,
-                diagnose=True,
-                filter=self.show_log_level,
-            )
-
-        return logger.add(
-            sys.stdout,
-            colorize=True,
-            format=log_format,
-            filter=self.show_log_level,
-            level=self.LOG_LEVEL,
-        )
-
-    def get_caller_info(self, skip=3):
-        """Get the name of a caller in the format module.class.method.
-
-        Copied from: https://gist.github.com/techtonik/2151727
-
-        Args:
-            skip:  int
-                Specifies how many levels of stack to skip while getting caller name.
-
-        Returns:
-            package: str
-                Caller package.
-            module: str
-                Caller module.
-            klass: str
-                Caller classname if one otherwise None.
-            caller: str
-                Caller function or method (if a class exist).
-            line: int
-                The line of the call.
-
-
-        Notes
-        -----
-        skip=1 means "who calls me",
-        skip=2 "who calls my caller" etc.
-
-        An empty string is returned if skipped levels exceed stack height.
-        """
-        stack = inspect.stack()
-        start = 0 + skip
-        if len(stack) < start + 1:
-            return ""
-        parentframe = stack[start][0]
-
-        package = None
-        module = None
-
-        # module and packagename.
-        module_info = inspect.getmodule(parentframe)
-        if module_info:
-            mod = module_info.__name__.split(".")
-            package = mod[0]
-            module = ".".join(mod[1:])
-
-        # class name.
-        klass = ""
-        if "self" in parentframe.f_locals:
-            klass = parentframe.f_locals["self"].__class__.__name__
-
-        # method or function name.
-        caller = None
-        if parentframe.f_code.co_name != "<module>":  # top level usually
-            caller = parentframe.f_code.co_name
-
-        # call line.
-        line = parentframe.f_lineno
-
-        # Remove reference to frame
-        # See: https://docs.python.org/3/library/inspect.html#the-interpreter-stack
-        del parentframe
-
-        return package, module, klass, caller, line
-=======
         logger.add(
             sys.stdout,
             level=self.LOG_LEVEL,
@@ -168,7 +78,6 @@
             # diagnose=True,
             filter=self.show_log_level,
         )
->>>>>>> 98a3535b
 
     def __call__(self, msg, level="DEBUG"):
         """Alias of self.log()"""
@@ -197,7 +106,7 @@
     def critical(self, msg):
         """Logs a CRITICAL message"""
         self.log(msg, level="CRITICAL")
-        
+
         # Only print the traceback if an exception handler is being executed
         if sys.exc_info()[0] is not None:
             traceback.print_exc()
@@ -245,7 +154,6 @@
 
         # self.log_examples()
 
-
     def log_examples(self):
         """Log examples for the log engine."""
 
@@ -258,12 +166,11 @@
 
         def intentional_error():
             print(42/0)
-
         try:
             intentional_error()
         except Exception:
             self.error("This error is just for demonstration purposes.")
-            
+
 
 # logger instance
 log = CatLogEngine()