from typing import Dict, List
from pydantic import BaseModel
from pytz import utc
from datetime import datetime, timedelta
from apscheduler.schedulers.background import BackgroundScheduler
from apscheduler.jobstores.memory import MemoryJobStore
from apscheduler.executors.pool import ThreadPoolExecutor, ProcessPoolExecutor
from apscheduler.events import EVENT_JOB_EXECUTED, EVENT_JOB_ERROR

from cat.log import log
from cat.utils import singleton


class Job(BaseModel):
    id: str
    name: str
    next_run: int | float


# I'm late, I'm late, for a very important date!
@singleton
class WhiteRabbit:
    """The WhiteRabbit

    Here the cron magic happens

    """

    def __init__(self):
        log.debug("Initializing WhiteRabbit...")

        # Where the jobs are stored. We can also use an external db to have persistence
        jobstores = {"default": MemoryJobStore()}

        # Define execution pools
        executors = {
            "default": ThreadPoolExecutor(20),
            "processpool": ProcessPoolExecutor(5),
        }

        # Define basic rules for jobs
        job_defaults = {"coalesce": False, "max_instances": 10}

        # Creating the effective scheduler
        self.scheduler = BackgroundScheduler(
            jobstores=jobstores,
            executors=executors,
            job_defaults=job_defaults,
            timezone=utc,
        )

        # Add our listener to the scheduler
        self.scheduler.add_listener(
            self._job_ended_listener, EVENT_JOB_EXECUTED | EVENT_JOB_ERROR
        )

<<<<<<< HEAD
        self.jobs: List[str] = []

        log.info("WhiteRabbit: Starting scheduler")
=======
        log.debug("WhiteRabbit: Starting scheduler")
>>>>>>> 98a3535b

        # Start the scheduler
        try:
            self.scheduler.start()
<<<<<<< HEAD
            log.info("WhiteRabbit: Scheduler started")
            self._is_running = True
        except Exception as e:
            log.error("WhiteRabbit: Error during scheduler start: ", e)
            self._is_running = False
=======
            log.debug("WhiteRabbit: Scheduler started")
        except Exception:
            log.error("WhiteRabbit: Error during scheduler start")
>>>>>>> 98a3535b

    def _job_ended_listener(self, event):
        """
        Triggered when a job ends

        Args:
            event: apscheduler.events.JobExecutionEvent
                Passed by the scheduler when the job ends. It contains information about the job.
        """
        if event.exception:
            log.error(
                f"WhiteRabbit: error during the execution of job {event.job_id} started at {event.scheduled_run_time}. Error: {event.traceback}"
            )
        else:
            log.info(
                f"WhiteRabbit: executed job {event.job_id} started at {event.scheduled_run_time}. Value returned: {event.retval}"
            )

    def shutdown(self):
        for job_id in self.jobs.copy():
            self.remove_job(job_id)

        if self._is_running:
            log.info("WhiteRabbit: Scheduler stopped")
            self.scheduler.shutdown(wait=False)
            self._is_running = False

    def get_job(self, job_id: str) -> Dict[str, str] | None:
        """
        Gets a scheduled job

        Args:
            job_id: str
                The id assigned to the job.

        Returns:
            Dict[str, str] | None
                A dictionary with id, name and next_run if the job exists, otherwise None.
        """
        job = self.scheduler.get_job(job_id)
        return Job(id=job.id, name=job.name, next_run=job.next_run_time) if job else None

    def get_jobs(self) -> List[Dict[str, str]]:
        """
        Returns a list of scheduled jobs

        Returns:
            List[Dict[str, str]]
                A list of jobs. Each job is a dictionary with id, name and next_run.
        """
        jobs = self.scheduler.get_jobs()

        return [
            {"id": job.id, "name": job.name, "next_run": job.next_run_time}
            for job in jobs
        ]

    def pause_job(self, job_id: str) -> bool:
        """
        Pauses a scheduled job

        Args:
            job_id: str
                The id assigned to the job.

        Returns:
            bool
                The outcome of the pause action.
        """
        try:
            self.scheduler.pause_job(job_id)
            log.info(f"WhiteRabbit: paused job {job_id}")
            return True
        except Exception:
            log.error("WhiteRabbit: error during job pause.")
            return False

    def resume_job(self, job_id: str) -> bool:
        """
        Resumes a paused job

        Args:
            job_id: str
                The id assigned to the job.

        Returns:
            bool
                The outcome of the resume action.
        """
        try:
            self.scheduler.resume_job(job_id)
            log.info(f"WhiteRabbit: resumed job {job_id}")
            return True
        except Exception:
            log.error("WhiteRabbit: error during job resume.")
            return False

    def remove_job(self, job_id: str) -> bool:
        """
        Removes a scheduled job

        Args:
            job_id: str
                The id assigned to the job.

        Returns:
            bool
                The outcome of the removal.
        """
        try:
            self.scheduler.remove_job(job_id)
            self.jobs.remove(job_id)
            log.info(f"WhiteRabbit: Removed job {job_id}")
            return True
        except Exception:
            log.error("WhiteRabbit: error during job removal.")
            return False

    def schedule_job(
        self,
        job,
        job_id: str = None,
        days=0,
        hours=0,
        minutes=0,
        seconds=0,
        milliseconds=0,
        microseconds=0,
        **kwargs,
    ) -> str:
        """
        Schedule a job

        Args:
            job: function
                The function to be called.
            job_id: str
                The id assigned to the job.
            days: int
                Days to wait.
            hours: int
                Hours to wait.
            minutes: int
                Minutes to wait.
            seconds: int
                Seconds to wait.
            milliseconds: int
                Milliseconds to wait.
            microseconds: int
                Microseconds to wait.
            **kwargs
                The arguments to pass to the function.

        Returns:
            str
                The job id.
        """
        # Calculate time
        schedule = datetime.today() + timedelta(
            days=days,
            hours=hours,
            minutes=minutes,
            seconds=seconds,
            milliseconds=milliseconds,
            microseconds=microseconds,
        )

        # Check that the function is callable
        if not callable(job):
            log.error("WhiteRabbit: The job should be callable!")
            raise TypeError(f"TypeError: '{type(job)}' object is not callable")

        # Generate id if none
        if job_id is None:
            job_id = f"{job.__name__}-{schedule.strftime('%m/%d/%Y-%H:%M:%S')}"

        # Schedule the job
        self.scheduler.add_job(job, "date", id=job_id, run_date=schedule, kwargs=kwargs)
        self.jobs.append(job_id)

        return job_id

    def schedule_interval_job(
        self,
        job,
        job_id: str = None,
        start_date: datetime = None,
        end_date: datetime = None,
        days=0,
        hours=0,
        minutes=0,
        seconds=0,
        **kwargs,
    ) -> str:
        """
        Schedule an interval job

        Args:
            job: function
                The function to be called.
            job_id: str
                The id assigned to the job
            start_date: datetime
                Start date. If None the job can start instantaneously
            end_date: datetime
                End date. If None the job never ends.
            days: int
                Days to wait.
            hours: int
                Hours to wait.
            minutes: int
                Minutes to wait.
            seconds: int
                Seconds to wait.
            **kwargs
                The arguments to pass to the function

        Returns:
            str
                The job id.
        """

        # Check that the function is callable
        if not callable(job):
            log.error("WhiteRabbit: The job should be callable!")
            raise TypeError(f"TypeError: '{type(job)}' object is not callable")

        # Generate id if none
        if job_id is None:
            job_id = f"{job.__name__}-interval-{days}-{hours}-{minutes}-{seconds}"

        # Schedule the job
        self.scheduler.add_job(
            job,
            "interval",
            id=job_id,
            start_date=start_date,
            end_date=end_date,
            days=days,
            hours=hours,
            minutes=minutes,
            seconds=seconds,
            kwargs=kwargs,
        )
        self.jobs.append(job_id)

        return job_id

    def schedule_cron_job(
        self,
        job,
        job_id: str = None,
        start_date: datetime = None,
        end_date: datetime = None,
        year=None,
        month=None,
        day=None,
        week=None,
        day_of_week=None,
        hour=None,
        minute=None,
        second=None,
        **kwargs,
    ) -> str:
        """
        Schedule a cron job

        Args:
            job: function
                The function to be called.
            job_id: str
                The id assigned to the job
            start_date: datetime
                Start date. If None the job can start instantaneously
            end_date: datetime
                End date. If None the job never ends.
            year: int|str
                4-digit year
            month: int|str
                month (1-12)
            day: int|str
                day of month (1-31)
            week: int|str
                ISO week (1-53)
            day_of_week: int|str
                number or name of weekday (0-6 or mon,tue,wed,thu,fri,sat,sun)
            hour: int|str
                hour (0-23)
            minute: int|str
                minute (0-59)
            second: int|str
                second (0-59)
            **kwargs
                The arguments to pass to the function

        Returns:
            str
                The job id.
        """

        # Check that the function is callable
        if not callable(job):
            log.error("WhiteRabbit: The job should be callable!")
            raise TypeError(f"TypeError: '{type(job)}' object is not callable")

        # Generate id if none
        if job_id is None:
            job_id = f"{job.__name__}-cron"

        # Schedule the job
        self.scheduler.add_job(
            job,
            "cron",
            id=job_id,
            start_date=start_date,
            end_date=end_date,
            year=year,
            month=month,
            day=day,
            week=week,
            day_of_week=day_of_week,
            hour=hour,
            minute=minute,
            second=second,
            kwargs=kwargs,
        )
        self.jobs.append(job_id)

        return job_id

    def schedule_chat_message(
        self,
        content: str,
        cat,
        days=0,
        hours=0,
        minutes=0,
        seconds=0,
        milliseconds=0,
        microseconds=0,
    ) -> str:
        """
        Schedule a chat message

        Args:
            content: str
                The message to be sent.
            cat: StrayCat
                Stray Cat instance.
            days: int
                Days to wait.
            hours: int
                Hours to wait.
            minutes: int
                Minutes to wait.
            seconds: int
                Seconds to wait.
            milliseconds: int
                Milliseconds to wait.
            microseconds: int
                Microseconds to wait.

        Returns:
            str
                The job id.
        """

        # Calculate time
        schedule = datetime.today() + timedelta(
            days=days,
            hours=hours,
            minutes=minutes,
            seconds=seconds,
            milliseconds=milliseconds,
            microseconds=microseconds,
        )

        # Generate id
        job_id = f"send_ws_message-{schedule.strftime('%m/%d/%Y-%H:%M:%S')}"

        # Schedule the job
        self.scheduler.add_job(
            cat.send_ws_message,
            "date",
            id=job_id,
            run_date=schedule,
            kwargs={"content": content, "msg_type": "chat"},
        )
        self.jobs.append(job_id)

        return job_id<|MERGE_RESOLUTION|>--- conflicted
+++ resolved
@@ -54,28 +54,18 @@
             self._job_ended_listener, EVENT_JOB_EXECUTED | EVENT_JOB_ERROR
         )
 
-<<<<<<< HEAD
         self.jobs: List[str] = []
 
-        log.info("WhiteRabbit: Starting scheduler")
-=======
         log.debug("WhiteRabbit: Starting scheduler")
->>>>>>> 98a3535b
 
         # Start the scheduler
         try:
             self.scheduler.start()
-<<<<<<< HEAD
-            log.info("WhiteRabbit: Scheduler started")
+            log.debug("WhiteRabbit: Scheduler started")
             self._is_running = True
         except Exception as e:
             log.error("WhiteRabbit: Error during scheduler start: ", e)
             self._is_running = False
-=======
-            log.debug("WhiteRabbit: Scheduler started")
-        except Exception:
-            log.error("WhiteRabbit: Error during scheduler start")
->>>>>>> 98a3535b
 
     def _job_ended_listener(self, event):
         """
@@ -149,8 +139,8 @@
             self.scheduler.pause_job(job_id)
             log.info(f"WhiteRabbit: paused job {job_id}")
             return True
-        except Exception:
-            log.error("WhiteRabbit: error during job pause.")
+        except Exception as e:
+            log.error(f"WhiteRabbit: error during job pause. {e}")
             return False
 
     def resume_job(self, job_id: str) -> bool:
@@ -169,8 +159,8 @@
             self.scheduler.resume_job(job_id)
             log.info(f"WhiteRabbit: resumed job {job_id}")
             return True
-        except Exception:
-            log.error("WhiteRabbit: error during job resume.")
+        except Exception as e:
+            log.error(f"WhiteRabbit: error during job resume. {e}")
             return False
 
     def remove_job(self, job_id: str) -> bool:
@@ -190,8 +180,8 @@
             self.jobs.remove(job_id)
             log.info(f"WhiteRabbit: Removed job {job_id}")
             return True
-        except Exception:
-            log.error("WhiteRabbit: error during job removal.")
+        except Exception as e:
+            log.error(f"WhiteRabbit: error during job removal. {e}")
             return False
 
     def schedule_job(
