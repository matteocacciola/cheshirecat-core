import time
from typing import Any, Dict, List
from langchain.callbacks.base import BaseCallbackHandler
from langchain_core.outputs.llm_result import LLMResult
import tiktoken
<<<<<<< HEAD
import time
=======

from cat.convo.model_interactions import LLMModelInteraction
from cat.log import log
>>>>>>> 98a3535b

from cat.convo.model_interactions import LLMModelInteraction


class NewTokenHandler(BaseCallbackHandler):
    def __init__(self, stray: "StrayCat"):
        """
        Args:
            stray: StrayCat instance
        """

        self.stray = stray

    async def on_llm_new_token(self, token: str, **kwargs) -> None:
        await self.stray.send_ws_message(token, msg_type="chat_token")


class ModelInteractionHandler(BaseCallbackHandler):
    """
    Langchain callback handler for tracking model interactions.
    """

    def __init__(self, stray, source: str):
        """
        Args:
            stray: StrayCat instance
            source: Source of the model interaction
        """

        self.stray = stray
        self.stray.working_memory.model_interactions.append(
            LLMModelInteraction(
                source=source,
                prompt=[],
                reply="",
                input_tokens=0,
                output_tokens=0,
                ended_at=0,
            )
        )

    def _count_tokens(self, text: str) -> int:
        # cl100k_base is the most common encoding for OpenAI models such as GPT-3.5, GPT-4 - what about other providers?
        encoding = tiktoken.get_encoding("cl100k_base")
        return len(encoding.encode(text))

    def on_chat_model_start(self, serialized: Dict[str, Any], prompts: List[str], **kwargs) -> None:

        input_tokens = 0
        input_prompt = []
        # TODOV2: how the hell do we count image tokens?
        # TODOV2: is it a separate count because they have a different pricing?
        # guide here: https://platform.openai.com/docs/guides/vision/calculating-costs#calculating-costs
        messages = prompts[0]
        for m in messages:
            if isinstance(m.content, str):
                input_tokens += self._count_tokens(m.content)
                input_prompt.append(m.content)
            elif isinstance(m.content, list):
                for c in m.content:
                    if c["type"] == "text":
                        input_tokens += self._count_tokens(c["text"])
                        input_prompt.append(c["text"])
                    elif c["type"] == "image_url":
                        # TODOV2: how do we count image tokens?
                        log.warning("Could not count tokens for image message")
                        # do not send back to the client the whole base64 image
                        input_prompt.append("(image, tokens not counted)")
            else:
                log.warning(f"Could not count tokens for message type {c['type']}")

        self.last_interaction.input_tokens = int(input_tokens * 1.2) # You never know
        self.last_interaction.prompt = input_prompt

    def on_llm_end(self, response: LLMResult, **kwargs) -> None:
        self.last_interaction.output_tokens = self._count_tokens(response.generations[0][0].text)
        self.last_interaction.reply = response.generations[0][0].text
        self.last_interaction.ended_at = time.time()

    @property
    def last_interaction(self) -> LLMModelInteraction:
        return self.stray.working_memory.model_interactions[-1]<|MERGE_RESOLUTION|>--- conflicted
+++ resolved
@@ -1,17 +1,11 @@
-import time
 from typing import Any, Dict, List
 from langchain.callbacks.base import BaseCallbackHandler
 from langchain_core.outputs.llm_result import LLMResult
 import tiktoken
-<<<<<<< HEAD
 import time
-=======
 
 from cat.convo.model_interactions import LLMModelInteraction
 from cat.log import log
->>>>>>> 98a3535b
-
-from cat.convo.model_interactions import LLMModelInteraction
 
 
 class NewTokenHandler(BaseCallbackHandler):
@@ -60,26 +54,29 @@
 
         input_tokens = 0
         input_prompt = []
-        # TODOV2: how the hell do we count image tokens?
-        # TODOV2: is it a separate count because they have a different pricing?
+        # TODO V2: how the hell do we count image tokens? is it a separate count because they have a different pricing?
         # guide here: https://platform.openai.com/docs/guides/vision/calculating-costs#calculating-costs
         messages = prompts[0]
         for m in messages:
             if isinstance(m.content, str):
                 input_tokens += self._count_tokens(m.content)
                 input_prompt.append(m.content)
-            elif isinstance(m.content, list):
+
+                continue
+            if isinstance(m.content, list):
                 for c in m.content:
                     if c["type"] == "text":
                         input_tokens += self._count_tokens(c["text"])
                         input_prompt.append(c["text"])
-                    elif c["type"] == "image_url":
-                        # TODOV2: how do we count image tokens?
+                        continue
+                    if c["type"] == "image_url":
+                        # TODO V2: how do we count image tokens?
                         log.warning("Could not count tokens for image message")
                         # do not send back to the client the whole base64 image
                         input_prompt.append("(image, tokens not counted)")
-            else:
-                log.warning(f"Could not count tokens for message type {c['type']}")
+                continue
+
+            log.warning(f"Could not count tokens for message type {c['type']}")
 
         self.last_interaction.input_tokens = int(input_tokens * 1.2) # You never know
         self.last_interaction.prompt = input_prompt
