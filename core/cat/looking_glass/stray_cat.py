--- conflicted
+++ resolved
@@ -443,7 +443,6 @@
             # send message back to client via WS
             await self.send_chat_message(cat_message)
         except Exception as e:
-<<<<<<< HEAD
             # Log any unexpected errors
             log.error(f"Agent id: {self.__agent_id}. Error {e}")
             try:
@@ -452,7 +451,9 @@
             except ConnectionClosedOK as ex:
                 log.warning(f"Agent id: {self.__agent_id}. Warning {ex}")
 
-    def classify(self, sentence: str, labels: List[str] | Dict[str, List[str]]) -> str | None:
+    def classify(
+        self, sentence: str, labels: List[str] | Dict[str, List[str]], score_threshold: float = 0.5
+    ) -> str | None:
         """
         Classify a sentence.
 
@@ -465,33 +466,6 @@
         Returns:
             label: str
                 Sentence category.
-=======
-            log.error(e)
-            if return_message:
-                return {"error": str(e)}
-            else:
-                try:
-                    self.send_error(e)
-                except ConnectionClosedOK as ex:
-                    log.warning(ex)
-
-    def classify(
-        self, sentence: str, labels: List[str] | Dict[str, List[str]], score_threshold: float = 0.5
-    ) -> str | None:
-        """Classify a sentence.
-
-        Parameters
-        ----------
-        sentence : str
-            Sentence to be classified.
-        labels : List[str] or Dict[str, List[str]]
-            Possible output categories and optional examples.
-
-        Returns
-        -------
-        label : str
-            Sentence category.
->>>>>>> 8d8b40bd
 
         Examples
         -------
