from typing import Dict
<<<<<<< HEAD
from fastapi import APIRouter, Body

from cat.auth.connection import ContextualCats
from cat.auth.permissions import AuthPermission, AuthResource, check_permissions
from cat.db.cruds import settings as crud_settings
from cat.exceptions import CustomValidationException
from cat.factory.auth_handler import AuthHandlerFactory
from cat.factory.base_factory import ReplacedNLPConfig
from cat.routes.routes_utils import GetSettingsResponse, GetSettingResponse, UpsertSettingResponse
=======
from fastapi import Request, APIRouter, Body, HTTPException

from cat.db import crud, models
from cat.factory.auth_handler import get_auth_handlers_schemas
from cat.auth.permissions import AuthPermission, AuthResource, check_permissions
>>>>>>> 17988604

router = APIRouter()


<<<<<<< HEAD
@router.get("/settings", response_model=GetSettingsResponse)
async def get_auth_handler_settings(
    cats: ContextualCats = check_permissions(AuthResource.AUTH_HANDLER, AuthPermission.LIST),
) -> GetSettingsResponse:
=======
AUTH_HANDLER_CATEGORY = "auth_handler_factory"


@router.get(
    "/settings",
    dependencies=[check_permissions(AuthResource.AUTH_HANDLER, AuthPermission.LIST)],
)
def get_auth_handler_settings(request: Request) -> Dict:
>>>>>>> 17988604
    """Get the list of the AuthHandlers"""

    ccat = cats.cheshire_cat
    factory = AuthHandlerFactory(ccat.plugin_manager)

    # get selected AuthHandler
    selected = crud_settings.get_setting_by_name(ccat.id, factory.setting_name)
    if selected is not None:
        selected = selected["value"]["name"]

    saved_settings = crud_settings.get_settings_by_category(ccat.id, factory.setting_factory_category)
    saved_settings = {s["name"]: s for s in saved_settings}

<<<<<<< HEAD
    settings = [GetSettingResponse(
        name=class_name,
        value=saved_settings[class_name]["value"] if class_name in saved_settings else {},
        scheme=scheme
    ) for class_name, scheme in factory.get_schemas().items()]

    return GetSettingsResponse(settings=settings, selected_configuration=selected)


@router.get("/settings/{auth_handler_name}", response_model=GetSettingResponse)
async def get_auth_handler_setting(
    auth_handler_name: str,
    cats: ContextualCats = check_permissions(AuthResource.AUTH_HANDLER, AuthPermission.LIST),
) -> GetSettingResponse:
=======
    settings = []
    for class_name, schema in get_auth_handlers_schemas().items():
        if class_name in saved_settings:
            saved_setting = saved_settings[class_name]["value"]
        else:
            saved_setting = {}

        settings.append(
            {
                "name": class_name,
                "value": saved_setting,
                "schema": schema,
            }
        )

    return {
        "settings": settings,
        "selected_configuration": selected,
    }


@router.get(
    "/settings/{auth_handler_name}",
    dependencies=[check_permissions(AuthResource.AUTH_HANDLER, AuthPermission.READ)],
)
def get_auth_handler_setting(request: Request, auth_handler_name: str) -> Dict:
>>>>>>> 17988604
    """Get the settings of a specific AuthHandler"""

    auth_handler_schemas = AuthHandlerFactory(cats.cheshire_cat.plugin_manager).get_schemas()

    allowed_configurations = list(auth_handler_schemas.keys())
    if auth_handler_name not in allowed_configurations:
<<<<<<< HEAD
        raise CustomValidationException(f"{auth_handler_name} not supported. Must be one of {allowed_configurations}")

    setting = crud_settings.get_setting_by_name(cats.cheshire_cat.id, auth_handler_name)
    setting = {} if setting is None else setting["value"]

    scheme = auth_handler_schemas[auth_handler_name]

    return GetSettingResponse(name=auth_handler_name, value=setting, scheme=scheme)


@router.put("/settings/{auth_handler_name}", response_model=UpsertSettingResponse)
async def upsert_authenticator_setting(
=======
        raise HTTPException(
            status_code=400,
            detail={
                "error": f"{auth_handler_name} not supported. Must be one of {allowed_configurations}"
            },
        )

    setting = crud.get_setting_by_name(name=auth_handler_name)
    schema = AUTH_HANDLER_SCHEMAS[auth_handler_name]

    if setting is None:
        setting = {}
    else:
        setting = setting["value"]

    return {"name": auth_handler_name, "value": setting, "schema": schema}


@router.put(
    "/settings/{auth_handler_name}",
    dependencies=[check_permissions(AuthResource.AUTH_HANDLER, AuthPermission.EDIT)],
)
def upsert_authenticator_setting(
    request: Request,
>>>>>>> 17988604
    auth_handler_name: str,
    cats: ContextualCats = check_permissions(AuthResource.AUTH_HANDLER, AuthPermission.LIST),
    payload: Dict = Body(...),
) -> ReplacedNLPConfig:
    """Upsert the settings of a specific AuthHandler"""

    ccat = cats.cheshire_cat
    auth_handler_schemas = AuthHandlerFactory(ccat.plugin_manager).get_schemas()

    allowed_configurations = list(auth_handler_schemas.keys())
    if auth_handler_name not in allowed_configurations:
        raise CustomValidationException(f"{auth_handler_name} not supported. Must be one of {allowed_configurations}")

    return ccat.replace_auth_handler(auth_handler_name, payload)<|MERGE_RESOLUTION|>--- conflicted
+++ resolved
@@ -1,5 +1,4 @@
 from typing import Dict
-<<<<<<< HEAD
 from fastapi import APIRouter, Body
 
 from cat.auth.connection import ContextualCats
@@ -9,32 +8,14 @@
 from cat.factory.auth_handler import AuthHandlerFactory
 from cat.factory.base_factory import ReplacedNLPConfig
 from cat.routes.routes_utils import GetSettingsResponse, GetSettingResponse, UpsertSettingResponse
-=======
-from fastapi import Request, APIRouter, Body, HTTPException
-
-from cat.db import crud, models
-from cat.factory.auth_handler import get_auth_handlers_schemas
-from cat.auth.permissions import AuthPermission, AuthResource, check_permissions
->>>>>>> 17988604
 
 router = APIRouter()
 
 
-<<<<<<< HEAD
 @router.get("/settings", response_model=GetSettingsResponse)
 async def get_auth_handler_settings(
     cats: ContextualCats = check_permissions(AuthResource.AUTH_HANDLER, AuthPermission.LIST),
 ) -> GetSettingsResponse:
-=======
-AUTH_HANDLER_CATEGORY = "auth_handler_factory"
-
-
-@router.get(
-    "/settings",
-    dependencies=[check_permissions(AuthResource.AUTH_HANDLER, AuthPermission.LIST)],
-)
-def get_auth_handler_settings(request: Request) -> Dict:
->>>>>>> 17988604
     """Get the list of the AuthHandlers"""
 
     ccat = cats.cheshire_cat
@@ -48,7 +29,6 @@
     saved_settings = crud_settings.get_settings_by_category(ccat.id, factory.setting_factory_category)
     saved_settings = {s["name"]: s for s in saved_settings}
 
-<<<<<<< HEAD
     settings = [GetSettingResponse(
         name=class_name,
         value=saved_settings[class_name]["value"] if class_name in saved_settings else {},
@@ -61,43 +41,14 @@
 @router.get("/settings/{auth_handler_name}", response_model=GetSettingResponse)
 async def get_auth_handler_setting(
     auth_handler_name: str,
-    cats: ContextualCats = check_permissions(AuthResource.AUTH_HANDLER, AuthPermission.LIST),
+    cats: ContextualCats = check_permissions(AuthResource.AUTH_HANDLER, AuthPermission.READ),
 ) -> GetSettingResponse:
-=======
-    settings = []
-    for class_name, schema in get_auth_handlers_schemas().items():
-        if class_name in saved_settings:
-            saved_setting = saved_settings[class_name]["value"]
-        else:
-            saved_setting = {}
-
-        settings.append(
-            {
-                "name": class_name,
-                "value": saved_setting,
-                "schema": schema,
-            }
-        )
-
-    return {
-        "settings": settings,
-        "selected_configuration": selected,
-    }
-
-
-@router.get(
-    "/settings/{auth_handler_name}",
-    dependencies=[check_permissions(AuthResource.AUTH_HANDLER, AuthPermission.READ)],
-)
-def get_auth_handler_setting(request: Request, auth_handler_name: str) -> Dict:
->>>>>>> 17988604
     """Get the settings of a specific AuthHandler"""
 
     auth_handler_schemas = AuthHandlerFactory(cats.cheshire_cat.plugin_manager).get_schemas()
 
     allowed_configurations = list(auth_handler_schemas.keys())
     if auth_handler_name not in allowed_configurations:
-<<<<<<< HEAD
         raise CustomValidationException(f"{auth_handler_name} not supported. Must be one of {allowed_configurations}")
 
     setting = crud_settings.get_setting_by_name(cats.cheshire_cat.id, auth_handler_name)
@@ -110,32 +61,6 @@
 
 @router.put("/settings/{auth_handler_name}", response_model=UpsertSettingResponse)
 async def upsert_authenticator_setting(
-=======
-        raise HTTPException(
-            status_code=400,
-            detail={
-                "error": f"{auth_handler_name} not supported. Must be one of {allowed_configurations}"
-            },
-        )
-
-    setting = crud.get_setting_by_name(name=auth_handler_name)
-    schema = AUTH_HANDLER_SCHEMAS[auth_handler_name]
-
-    if setting is None:
-        setting = {}
-    else:
-        setting = setting["value"]
-
-    return {"name": auth_handler_name, "value": setting, "schema": schema}
-
-
-@router.put(
-    "/settings/{auth_handler_name}",
-    dependencies=[check_permissions(AuthResource.AUTH_HANDLER, AuthPermission.EDIT)],
-)
-def upsert_authenticator_setting(
-    request: Request,
->>>>>>> 17988604
     auth_handler_name: str,
     cats: ContextualCats = check_permissions(AuthResource.AUTH_HANDLER, AuthPermission.LIST),
     payload: Dict = Body(...),
