import mimetypes
import os
from typing import Dict, Annotated
from tempfile import NamedTemporaryFile

from fastapi import Body, Request, APIRouter, HTTPException, UploadFile, BackgroundTasks
from cat.log import log
import httpx
import requests
from urllib.parse import urlparse


router = APIRouter()


# GET plugins
@router.get("/", status_code=200)
async def list_available_plugins(request: Request) -> Dict:
    """List available plugins"""

    # access cat instance
    ccat = request.app.state.ccat

    active_plugins = ccat.mad_hatter.load_active_plugins_from_db()

    # plugins are managed by the MadHatter class
    plugins = []
    for p in ccat.mad_hatter.plugins.values():
<<<<<<< HEAD
        plugins.append(p.manifest)
=======
        manifest = deepcopy(p.manifest) # we make a copy to avoid modifying the plugin obj
        manifest["active"] = p.id in active_plugins # pass along if plugin is active or not
        plugins.append(manifest)
>>>>>>> d0fdc69c

    # retrieve plugins from official repo
    registry = await get_registry_list()

    return {
        "status": "success",
        "results": len(plugins) + len(registry),
        "installed": plugins,
        "registry": registry
    }



@router.post("/upload/")
async def install_plugin(
        request: Request,
        file: UploadFile,
        background_tasks: BackgroundTasks
) -> Dict:
    """Install a new plugin from a zip file"""

    # access cat instance
    ccat = request.app.state.ccat

    admitted_mime_types = ["application/zip", 'application/x-tar']
    content_type = mimetypes.guess_type(file.filename)[0]
    if content_type not in admitted_mime_types:
        raise HTTPException(
            status_code = 400,
            detail={
                "error": f'MIME type `{file.content_type}` not supported. Admitted types: {", ".join(admitted_mime_types)}'
            },
        )

    log(f"Uploading {content_type} plugin {file.filename}", "INFO")
    temp = NamedTemporaryFile(delete=False, suffix=file.filename)
    contents = file.file.read()
    with temp as f:
        f.write(contents)

    background_tasks.add_task(
        ccat.mad_hatter.install_plugin, temp.name
    )

    return {
        "status": "success",
        "filename": file.filename,
        "content_type": file.content_type,
        "info": "Plugin is being installed asynchronously"
    }


@router.put("/toggle/{plugin_id}", status_code=200)
async def toggle_plugin(plugin_id: str, request: Request) -> Dict:
    """Enable or disable a single plugin"""

    # access cat instance
    ccat = request.app.state.ccat

    # check if plugin exists
    if not ccat.mad_hatter.plugin_exists(plugin_id):
        raise HTTPException(
            status_code = 404,
            detail = { "error": "Plugin not found" }
        )
    
    # toggle plugin
    ccat.mad_hatter.toggle_plugin(plugin_id)

    return {
        "status": "success",
        "info": f"Plugin {plugin_id} toggled"
    }


@router.get("/{plugin_id}", status_code=200)
async def get_plugin_details(plugin_id: str, request: Request) -> Dict:
    """Returns information on a single plugin"""

    # access cat instance
    ccat = request.app.state.ccat
    
    if not ccat.mad_hatter.plugin_exists(plugin_id):
        raise HTTPException(
            status_code = 404,
            detail = { "error": "Plugin not found" }
        )

<<<<<<< HEAD
    plugin_info = ccat.mad_hatter.plugins[plugin_id].manifest
=======
    active_plugins = ccat.mad_hatter.load_active_plugins_from_db()

    # get manifest and active True/False. We make a copy to avoid modifying the original obj
    plugin_info = deepcopy(ccat.mad_hatter.plugins[plugin_id].manifest)
    plugin_info["active"] = plugin_id in active_plugins
>>>>>>> d0fdc69c

    return {
        "status": "success",
        "data": plugin_info
    }


@router.get("/settings/{plugin_id}", status_code=200)
async def get_plugin_settings(request: Request, plugin_id: str) -> Dict:
    """Returns the settings of a specific plugin"""

    # access cat instance
    ccat = request.app.state.ccat

    if not ccat.mad_hatter.plugin_exists(plugin_id):
        raise HTTPException(
            status_code = 404,
            detail = { "error": "Plugin not found" }
        )

    # plugins are managed by the MadHatter class
    settings = ccat.mad_hatter.get_plugin_settings(plugin_id)

    return {
        "status": "success",
        "settings": settings,
        "schema": {}
    }


@router.put("/settings/{plugin_id}", status_code=200)
async def upsert_plugin_settings(
    request: Request,
    plugin_id: str,
    payload: Dict = Body(example={"active": False}),
) -> Dict:
    """Updates the settings of a specific plugin"""

    # access cat instance
    ccat = request.app.state.ccat

    if not ccat.mad_hatter.plugin_exists(plugin_id):
        raise HTTPException(
            status_code = 404,
            detail = { "error": "Plugin not found" }
        )
    
    final_settings = ccat.mad_hatter.save_plugin_settings(plugin_id, payload)

    return {
        "status": "success", 
        "settings": final_settings
    }


@router.delete("/{plugin_id}", status_code=200)
async def delete_plugin(plugin_id: str, request: Request) -> Dict:
    """Physically remove plugin."""

    # access cat instance
    ccat = request.app.state.ccat

    if not ccat.mad_hatter.plugin_exists(plugin_id):
        raise HTTPException(
            status_code = 404,
            detail = { "error": "Item not found" }
        )
    
    # remove folder, hooks and tools
    ccat.mad_hatter.uninstall_plugin(plugin_id)

    return {
        "status": "success",
        "deleted": plugin_id
    }

async def get_registry_list():
    response = httpx.get("https://plugins.cheshirecat.ai/plugins?page=1&page_size=7000")
    if response.status_code == 200:
        return response.json()["plugins"]
    else: 
        return []

@router.post("/upload/registry")
async def download_plugin_from_registry(request: Request,background_tasks: BackgroundTasks,url_repo: Dict = Body(example={"url": "https://github.com/team-sviluppo/cheshire-cat-switch-user-role"})):
    """Install a new plugin from external repository"""
    
    #Get name of file
    url_body = url_repo["url"] + "/archive/master.zip"
    url = urlparse(url_body)
    url_path = url.path.split("/")
    url_path.reverse()
    plugin_name = str(url_path[2]) + ".zip"
        
    with requests.get(url_body, stream=True) as response:
        
        if response.status_code != 200:
            raise HTTPException(
                status_code = 400,
                detail = { "error": "Bad request" }
            )
        
        with NamedTemporaryFile(delete=False,mode="w+b",suffix=plugin_name) as file:
            for chunk in response.iter_content(chunk_size=8192):
                file.write(chunk)
            log(f"Uploading plugin {plugin_name}", "INFO")

            #access cat instance
            ccat = request.app.state.ccat

            background_tasks.add_task(
                ccat.mad_hatter.install_plugin, file.name
            )

            return {
                "status": "success",
                "filename": file.name,
                "content_type": mimetypes.guess_type(plugin_name)[0],
                "info": "Plugin is being installed asynchronously"
            }
    <|MERGE_RESOLUTION|>--- conflicted
+++ resolved
@@ -1,14 +1,9 @@
 import mimetypes
-import os
-from typing import Dict, Annotated
+from copy import deepcopy
+from typing import Dict
 from tempfile import NamedTemporaryFile
-
 from fastapi import Body, Request, APIRouter, HTTPException, UploadFile, BackgroundTasks
 from cat.log import log
-import httpx
-import requests
-from urllib.parse import urlparse
-
 
 router = APIRouter()
 
@@ -26,16 +21,12 @@
     # plugins are managed by the MadHatter class
     plugins = []
     for p in ccat.mad_hatter.plugins.values():
-<<<<<<< HEAD
-        plugins.append(p.manifest)
-=======
         manifest = deepcopy(p.manifest) # we make a copy to avoid modifying the plugin obj
         manifest["active"] = p.id in active_plugins # pass along if plugin is active or not
         plugins.append(manifest)
->>>>>>> d0fdc69c
 
     # retrieve plugins from official repo
-    registry = await get_registry_list()
+    registry = []
 
     return {
         "status": "success",
@@ -43,7 +34,6 @@
         "installed": plugins,
         "registry": registry
     }
-
 
 
 @router.post("/upload/")
@@ -121,15 +111,11 @@
             detail = { "error": "Plugin not found" }
         )
 
-<<<<<<< HEAD
-    plugin_info = ccat.mad_hatter.plugins[plugin_id].manifest
-=======
     active_plugins = ccat.mad_hatter.load_active_plugins_from_db()
 
     # get manifest and active True/False. We make a copy to avoid modifying the original obj
     plugin_info = deepcopy(ccat.mad_hatter.plugins[plugin_id].manifest)
     plugin_info["active"] = plugin_id in active_plugins
->>>>>>> d0fdc69c
 
     return {
         "status": "success",
@@ -151,12 +137,13 @@
         )
 
     # plugins are managed by the MadHatter class
-    settings = ccat.mad_hatter.get_plugin_settings(plugin_id)
+    settings = ccat.mad_hatter.plugins[plugin_id].load_settings()
+    schema = ccat.mad_hatter.plugins[plugin_id].get_settings_schema()
 
     return {
         "status": "success",
         "settings": settings,
-        "schema": {}
+        "schema": schema
     }
 
 
@@ -164,7 +151,7 @@
 async def upsert_plugin_settings(
     request: Request,
     plugin_id: str,
-    payload: Dict = Body(example={"active": False}),
+    payload: Dict = Body(example={"setting_a": "some value", "setting_b": "another value"}),
 ) -> Dict:
     """Updates the settings of a specific plugin"""
 
@@ -177,7 +164,7 @@
             detail = { "error": "Plugin not found" }
         )
     
-    final_settings = ccat.mad_hatter.save_plugin_settings(plugin_id, payload)
+    final_settings = ccat.mad_hatter.plugins[plugin_id].save_settings(payload)
 
     return {
         "status": "success", 
@@ -204,50 +191,4 @@
     return {
         "status": "success",
         "deleted": plugin_id
-    }
-
-async def get_registry_list():
-    response = httpx.get("https://plugins.cheshirecat.ai/plugins?page=1&page_size=7000")
-    if response.status_code == 200:
-        return response.json()["plugins"]
-    else: 
-        return []
-
-@router.post("/upload/registry")
-async def download_plugin_from_registry(request: Request,background_tasks: BackgroundTasks,url_repo: Dict = Body(example={"url": "https://github.com/team-sviluppo/cheshire-cat-switch-user-role"})):
-    """Install a new plugin from external repository"""
-    
-    #Get name of file
-    url_body = url_repo["url"] + "/archive/master.zip"
-    url = urlparse(url_body)
-    url_path = url.path.split("/")
-    url_path.reverse()
-    plugin_name = str(url_path[2]) + ".zip"
-        
-    with requests.get(url_body, stream=True) as response:
-        
-        if response.status_code != 200:
-            raise HTTPException(
-                status_code = 400,
-                detail = { "error": "Bad request" }
-            )
-        
-        with NamedTemporaryFile(delete=False,mode="w+b",suffix=plugin_name) as file:
-            for chunk in response.iter_content(chunk_size=8192):
-                file.write(chunk)
-            log(f"Uploading plugin {plugin_name}", "INFO")
-
-            #access cat instance
-            ccat = request.app.state.ccat
-
-            background_tasks.add_task(
-                ccat.mad_hatter.install_plugin, file.name
-            )
-
-            return {
-                "status": "success",
-                "filename": file.name,
-                "content_type": mimetypes.guess_type(plugin_name)[0],
-                "info": "Plugin is being installed asynchronously"
-            }
-    +    }