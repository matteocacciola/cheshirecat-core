--- conflicted
+++ resolved
@@ -317,12 +317,8 @@
                 time_last_notification = time.time()
                 perc_read = int(d / len(docs) * 100)
                 read_message = f"Read {perc_read}% of {source}"
-<<<<<<< HEAD
                 await stray.send_ws_message(read_message)
-=======
-                cat.send_ws_message(read_message)
                 log.info(read_message)
->>>>>>> 98a3535b
 
             # add default metadata
             doc.metadata["source"] = source
@@ -362,11 +358,7 @@
 
         await stray.send_ws_message(finished_reading_message)
 
-<<<<<<< HEAD
         log.warning(f"Agent id: {ccat.id}. Done uploading {source}")
-=======
-        log.info(f"Done uploading {source}")
->>>>>>> 98a3535b
 
     def __split_text(self, stray: "StrayCat", text: List[Document], chunk_size: int, chunk_overlap: int):
         """Split text in overlapped chunks.
