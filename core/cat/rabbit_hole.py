--- conflicted
+++ resolved
@@ -276,21 +276,12 @@
             inserting_info = f"{d + 1}/{len(docs)}):    {doc.page_content}"
             if doc.page_content != "":
                 doc_embedding = embedder.embed_documents([doc.page_content])
-<<<<<<< HEAD
-                stored_point = await memory.vectors.declarative.add_point(
+                if (stored_point := await memory.vectors.declarative.add_point(
                     content=MultimodalContent(text=doc.page_content),
                     vectors={ContentType.TEXT: doc_embedding[0]},
                     metadata=doc.metadata,
-                )
-                stored_points.append(stored_point)
-=======
-                if (stored_point := await memory.vectors.declarative.add_point(
-                    doc.page_content,
-                    doc_embedding[0],
-                    doc.metadata,
                 )) is not None:
                     stored_points.append(stored_point)
->>>>>>> a2b7c77e
 
                 log.info(f"Agent id: {ccat.id}. Inserted into memory ({inserting_info})")
             else:
