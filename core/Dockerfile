--- conflicted
+++ resolved
@@ -10,10 +10,7 @@
 
 COPY ./pyproject.toml pyproject.toml
 RUN pip install -U pip
-<<<<<<< HEAD
 RUN pip install --no-cache-dir ./
-=======
-RUN pip install --no-cache-dir -r requirements.txt
 
 COPY ./cat/plugins ./cat/plugins
 COPY ./install_plugin_dependencies.py install_plugin_dependencies.py
@@ -38,4 +35,3 @@
 ### FINISH ###
 WORKDIR /app
 # ready to go (docker-compose up)
->>>>>>> ada43b84
