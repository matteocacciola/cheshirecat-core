FROM python:3.10.11-slim-bullseye AS system

### ENVIRONMENT VARIABLES ###
ENV PYTHONUNBUFFERED=1
ENV WATCHFILES_FORCE_POLLING=true

### SYSTEM SETUP ###
RUN apt-get -y update && apt-get install -y curl build-essential fastjar libmagic-mgc libmagic1 mime-support && \
    apt-get clean && \
    rm -rf /var/lib/apt/lists/*

<<<<<<< HEAD
# Add Cargo to PATH
ENV PATH="/root/.cargo/bin:${PATH}"

FROM system AS libraries
=======
### ADMIN (static build) ###
WORKDIR /admin
RUN curl -sL https://github.com/cheshire-cat-ai/admin-vue/releases/download/Admin/release.zip | jar -xv
>>>>>>> 98a3535b

### PREPARE BUILD WITH NECESSARY FILES AND FOLDERS ###
COPY ./pyproject.toml /app/pyproject.toml
COPY ./requirements.txt /app/requirements.txt

### INSTALL PYTHON DEPENDENCIES (Core) ###
WORKDIR /app
RUN pip install -U pip && \
    pip install --no-cache-dir -r requirements.txt &&\
    python3 -c "import nltk; nltk.download('punkt');nltk.download('averaged_perceptron_tagger')"

FROM libraries AS build

### COPY CAT CODE INSIDE THE CONTAINER (so it can be run standalone) ###
COPY ./cat /app/cat

### INSTALL PYTHON DEPENDENCIES (Plugins) ###
COPY ./install_plugin_dependencies.py /app/install_plugin_dependencies.py
RUN python3 install_plugin_dependencies.py

### FINISH ###
CMD python3 -m cat.main<|MERGE_RESOLUTION|>--- conflicted
+++ resolved
@@ -9,16 +9,7 @@
     apt-get clean && \
     rm -rf /var/lib/apt/lists/*
 
-<<<<<<< HEAD
-# Add Cargo to PATH
-ENV PATH="/root/.cargo/bin:${PATH}"
-
 FROM system AS libraries
-=======
-### ADMIN (static build) ###
-WORKDIR /admin
-RUN curl -sL https://github.com/cheshire-cat-ai/admin-vue/releases/download/Admin/release.zip | jar -xv
->>>>>>> 98a3535b
 
 ### PREPARE BUILD WITH NECESSARY FILES AND FOLDERS ###
 COPY ./pyproject.toml /app/pyproject.toml
