import langchain
from pydantic import PyObject, BaseSettings


# Base class to manage LLM configuration.
class EmbedderSettings(BaseSettings):
    # class instantiating the embedder
    _pyclass: None

    # instantiate an Embedder from configuration
    @classmethod
    def get_embedder_from_config(cls, config):
        if cls._pyclass is None:
            raise Exception(
                "Embedder configuration class has self._pyclass = None. Should be a valid Embedder class"
            )
        return cls._pyclass(**config)


class EmbedderFakeConfig(EmbedderSettings):
    size: int = 1536
    _pyclass: PyObject = langchain.embeddings.FakeEmbeddings

    class Config:
        schema_extra = {
            "name_human_readable": "Default Embedder",
            "description": "Configuration for default embedder. It just outputs random numbers XD",
        }


class EmbedderOpenAIConfig(EmbedderSettings):
    openai_api_key: str
    _pyclass: PyObject = langchain.embeddings.OpenAIEmbeddings

    class Config:
        schema_extra = {
            "name_human_readable": "OpenAI Embedder",
            "description": "Configuration for OpenAI embeddings",
        }


class EmbedderHuggingFaceHubConfig(EmbedderSettings):
    # repo_id: str = None TODO use the default sentence-transformers at the moment
    huggingfacehub_api_token: str
    _pyclass: PyObject = langchain.embeddings.HuggingFaceHubEmbeddings

    class Config:
<<<<<<< HEAD
        title = "HuggingFace Hub Embedder"
        description = "Configuration for HuggingFace Hub embeddings"
=======
        schema_extra = {
            "name_human_readable": "HuggingFace Hub Embedder",
            "description": "Configuration for HuggingFace Hub embeddings",
        }
>>>>>>> 7e624129


SUPPORTED_EMDEDDING_MODELS = [
    EmbedderFakeConfig,
    EmbedderOpenAIConfig,
    EmbedderHuggingFaceHubConfig,
]


# EMBEDDER_SCHEMAS contains metadata to let any client know which fields are required to create the language embedder.
EMBEDDER_SCHEMAS = {}
for config_class in SUPPORTED_EMDEDDING_MODELS:
    schema = config_class.schema()

    # useful for clients in order to call the correct config endpoints
    schema["languageEmbedderName"] = schema["title"]
    EMBEDDER_SCHEMAS[schema["title"]] = schema<|MERGE_RESOLUTION|>--- conflicted
+++ resolved
@@ -45,15 +45,10 @@
     _pyclass: PyObject = langchain.embeddings.HuggingFaceHubEmbeddings
 
     class Config:
-<<<<<<< HEAD
-        title = "HuggingFace Hub Embedder"
-        description = "Configuration for HuggingFace Hub embeddings"
-=======
         schema_extra = {
             "name_human_readable": "HuggingFace Hub Embedder",
             "description": "Configuration for HuggingFace Hub embeddings",
         }
->>>>>>> 7e624129
 
 
 SUPPORTED_EMDEDDING_MODELS = [
